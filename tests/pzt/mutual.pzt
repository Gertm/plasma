--- conflicted
+++ resolved
@@ -2,14 +2,8 @@
 // This is free and unencumbered software released into the public domain.
 // See ../LICENSE.unlicense
 
-<<<<<<< HEAD
 import builtin.print (ptr - );
 import builtin.int_to_string (w - ptr);
-import builtin.free (ptr -);
-=======
-proc builtin.print (ptr - );
-proc builtin.int_to_string (w - ptr);
->>>>>>> 50a6d121
 
 proc neq (w w - w) {
     eq not ret
