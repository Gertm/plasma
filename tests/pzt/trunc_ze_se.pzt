--- conflicted
+++ resolved
@@ -1,23 +1,12 @@
 // This is free and unencumbered software released into the public domain.
 // See ../LICENSE.unlicense
 
-<<<<<<< HEAD
 import builtin.print (ptr - );
 import builtin.int_to_string (w - ptr);
-import builtin.free (ptr -);
 
 proc print_int (w -) {
-    call builtin.int_to_string dup call builtin.print call builtin.free
+    call builtin.int_to_string call builtin.print
     get_env load main_s 1:ptr drop
-=======
-proc builtin.print (ptr - );
-proc builtin.int_to_string (w - ptr);
-
-data nl = array(w8) { 10 0 };
-
-proc print_int (w -) {
-    call builtin.int_to_string call builtin.print nl
->>>>>>> 50a6d121
     call builtin.print ret
 };
 
