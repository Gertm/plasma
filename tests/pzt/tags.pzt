--- conflicted
+++ resolved
@@ -43,24 +43,7 @@
     ret
 };
 
-<<<<<<< HEAD
 proc main_p (- w) {
-    12 0 call builtin.make_tag call print_int_nl
-    12 1 call builtin.make_tag call print_int_nl
-    9 2 call builtin.shift_make_tag call print_int_nl
-    9 3 call builtin.shift_make_tag call print_int_nl
-
-    256 call builtin.break_tag call print_2_int_nl
-    257 call builtin.break_tag call print_2_int_nl
-    258 call builtin.break_tag call print_2_int_nl
-    259 call builtin.break_tag call print_2_int_nl
-
-    256 call builtin.break_shift_tag call print_2_int_nl
-    257 call builtin.break_shift_tag call print_2_int_nl
-    258 call builtin.break_shift_tag call print_2_int_nl
-    259 call builtin.break_shift_tag call print_2_int_nl
-=======
-proc main (- w) {
     12 ze:w32:ptr 0 ze:w32:ptr call builtin.make_tag call print_int_nl
     12 ze:w32:ptr 1 ze:w32:ptr call builtin.make_tag call print_int_nl
     9  ze:w32:ptr 2 ze:w32:ptr call builtin.shift_make_tag call print_int_nl
@@ -75,7 +58,6 @@
     257 ze:w32:ptr call builtin.break_shift_tag call print_2_int_nl
     258 ze:w32:ptr call builtin.break_shift_tag call print_2_int_nl
     259 ze:w32:ptr call builtin.break_shift_tag call print_2_int_nl
->>>>>>> 50a6d121
 
     0 ret
 };
