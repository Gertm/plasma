--- conflicted
+++ resolved
@@ -1,10 +1,6 @@
 A compilation error occured and this error is not handled gracefully
 by the Plasma compiler. Sorry.
 Message:            Case does not define all required variables
-<<<<<<< HEAD
-Context:            match_1.p:16
-=======
-Context:            match_1.p:17
->>>>>>> 082dd3cf
+Context:            match_1.p:18
 plasmac location:   predicate `pre.branches.fix_branches_case'/10
 plasmac file:       pre.branches.m