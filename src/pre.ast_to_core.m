--- conflicted
+++ resolved
@@ -188,15 +188,11 @@
     ; MaybeEntry = not_found,
         env_add_constructor(Symbol, CtorId, !Env),
         core_allocate_ctor_id(CtorId, Symbol, !Core)
-<<<<<<< HEAD
-    ; MaybeEntry = not_initaliased,
-=======
     ;
         ( MaybeEntry = not_initaliased
         ; MaybeEntry = inaccessible
         ; MaybeEntry = maybe_cyclic_retlec
         ),
->>>>>>> ef3ff678
         util.compile_error($file, $pred,
             "Constructor name already used by other value")
     ),
