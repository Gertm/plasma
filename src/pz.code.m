--- conflicted
+++ resolved
@@ -96,12 +96,8 @@
             % roll 1 is a no-op, roll 2 is "swap".
     ;       pzi_roll(int)
     ;       pzi_pick(int)
-<<<<<<< HEAD
     ;       pzi_call(pz_proc_or_import)
-=======
-    ;       pzi_call(pzp_id)
     ;       pzi_tcall(pzp_id)
->>>>>>> 67ad44d2
     ;       pzi_call_ind
     ;       pzi_cjmp(int, pz_width)
     ;       pzi_jmp(int)
