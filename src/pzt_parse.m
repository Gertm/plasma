--- conflicted
+++ resolved
@@ -477,21 +477,14 @@
     pzt_tokens::in, pzt_tokens::out) is det.
 
 parse_instr_code(Result, !Tokens) :-
-<<<<<<< HEAD
     or([parse_ident_instr,
         parse_number_instr,
-        parse_jmp_instr,
-        parse_cjmp_instr,
-        parse_alloc_instr,
-        parse_make_closure_instr,
-=======
-    or([parse_ident_instr, parse_number_instr,
         parse_token_ident_instr(jmp, (func(Dest) = pzti_jmp(Dest))),
         parse_token_ident_instr(cjmp, (func(Dest) = pzti_cjmp(Dest))),
         parse_token_qname_instr(call, (func(Dest) = pzti_call(Dest))),
         parse_token_qname_instr(tcall, (func(Dest) = pzti_tcall(Dest))),
         parse_token_ident_instr(alloc, (func(Struct) = pzti_alloc(Struct))),
->>>>>>> 67ad44d2
+        parse_make_closure_instr,
         parse_loadstore_instr,
         parse_imm_instr],
         Result, !Tokens).
