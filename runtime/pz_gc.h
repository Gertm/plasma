--- conflicted
+++ resolved
@@ -11,10 +11,7 @@
 
 #include "pz_option.h"
 
-<<<<<<< HEAD
 typedef struct PZ_Heap_Mark_State_S PZ_Heap_Mark_State;
-
-typedef struct PZ_Heap_S PZ_Heap;
 
 /*
  * Roots are traced from two different sources (although at the moment
@@ -22,9 +19,6 @@
  */
 typedef void (*trace_fn)(PZ_Heap_Mark_State*, void*);
 
-PZ_Heap *
-pz_gc_init(trace_fn trace_global_roots, void *trace_global_roots_data);
-=======
 namespace pz {
 
 class Heap {
@@ -34,19 +28,68 @@
     size_t           heap_size;
     // We're actually using this as a bytemap.
     uint8_t         *bitmap;
->>>>>>> 35eb0faf
 
     void            *wilderness_ptr;
     void           **free_list;
 
-<<<<<<< HEAD
-void *
-pz_gc_alloc(PZ_Heap *heap, size_t size_in_words,
+    trace_fn         trace_global_roots;
+    void            *trace_global_roots_data;
+
+  public:
+    Heap(const Options &options,
+         trace_fn trace_global_roots,
+         void *trace_global_roots_data);
+    ~Heap();
+
+    bool init();
+    bool finalise();
+
+    void * alloc(size_t size_in_words,
+            trace_fn trace_thread_roots, void *trace_data);
+    void * alloc_bytes(size_t size_in_bytes,
             trace_fn trace_thread_roots, void *trace_data);
 
-void *
-pz_gc_alloc_bytes(PZ_Heap *heap, size_t size_in_bytes,
-                  trace_fn trace_thread_roots, void *trace_data);
+    /*
+     * Set the new heap size.
+     *
+     * Note that if the new size, is less than the current size it may be
+     * difficult for the GC to shrink the heap.  In such cases this call may
+     * fail.
+     */
+    bool set_heap_size(size_t new_size);
+
+    Heap(const Heap &) = delete;
+    Heap& operator=(const Heap &) = delete;
+
+  private:
+    void collect(trace_fn trace_thread_roots, void *trace_data);
+
+    unsigned mark(void **cur);
+
+    void sweep();
+
+    void * try_allocate(size_t size_in_words);
+
+    bool is_valid_object(void *ptr);
+
+    bool is_heap_address(void *ptr);
+
+    uint8_t* cell_bits(void *ptr);
+
+    // The size of the cell in machine words
+    static uintptr_t * cell_size(void *p_cell);
+
+    friend void pz_gc_mark_root(PZ_Heap_Mark_State*, void*);
+    friend void pz_gc_mark_root_conservative(PZ_Heap_Mark_State*,
+            void*, size_t);
+    friend void pz_gc_mark_root_conservative_interior(PZ_Heap_Mark_State*, 
+            void*, size_t);
+
+#ifdef PZ_DEV
+    void check_heap();
+#endif
+};
+
 
 /*
  * heap_ptr is a pointer into the heap that a root needs to keep alive.
@@ -70,54 +113,7 @@
 void
 pz_gc_mark_root_conservative_interior(PZ_Heap_Mark_State *marker, void *root,
         size_t len);
-=======
-    void            *stack;
 
-  public:
-    Heap(const Options &options, void *stack);
-    ~Heap();
->>>>>>> 35eb0faf
-
-    bool init();
-    bool finalise();
-
-    void * alloc(size_t size_in_words, void *top_of_stack);
-    void * alloc_bytes(size_t size_in_bytes, void *top_of_stack);
-
-    /*
-     * Set the new heap size.
-     *
-     * Note that if the new size, is less than the current size it may be
-     * difficult for the GC to shrink the heap.  In such cases this call may
-     * fail.
-     */
-    bool set_heap_size(size_t new_size);
-
-    Heap(const Heap &) = delete;
-    Heap& operator=(const Heap &) = delete;
-
-  private:
-    void collect(void *top_of_stack);
-
-    unsigned mark(void **cur);
-
-    void sweep();
-
-    void * try_allocate(size_t size_in_words);
-
-    bool is_valid_object(void *ptr);
-
-    bool is_heap_address(void *ptr);
-
-    uint8_t* cell_bits(void *ptr);
-
-    // The size of the cell in machine words
-    static uintptr_t * cell_size(void *p_cell);
-
-#ifdef PZ_DEV
-    void check_heap();
-#endif
-};
 
 } // namespace pz
 
