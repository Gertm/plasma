/*
 * Plasma bytecode execution
 * vim: ts=4 sw=4 et
 *
 * Copyright (C) 2015-2018 Plasma Team
 * Distributed under the terms of the MIT license, see ../LICENSE.code
 *
 * This program executes plasma bytecode.
 */

#include <stdio.h>

#include "pz_common.h"

#include "pz.h"
#include "pz_builtin.h"
#include "pz_interp.h"
<<<<<<< HEAD
=======
#include "pz_option.h"
>>>>>>> 35eb0faf
#include "pz_read.h"

static int
run(pz::Options &options);

static void
help(const char *progname, FILE *stream);

static void
version(void);

int
main(int argc, char *const argv[])
{
    using namespace pz;

<<<<<<< HEAD
    bool verbose = false;
    int  option;

    option = getopt(argc, argv, "vVh");
    while (option != -1) {
        switch (option) {
            case 'h':
                help(argv[0], stdout);
                return EXIT_SUCCESS;
            case 'V':
                version();
                return EXIT_SUCCESS;
            case 'v':
                verbose = true;
                break;
            case '?':
                help(argv[0], stderr);
                return EXIT_FAILURE;
        }
        option = getopt(argc, argv, "vh");
    }
    if (optind + 1 == argc) {
        Module *builtins;
        Module *module;
        PZ      pz;

        if (!pz.init()) {
            fprintf(stderr, "Couldn't initialise runtime.\n");
            return EXIT_FAILURE;
        }

        builtins = pz::setup_builtins(pz.heap());
        assert(builtins != nullptr);
        pz.add_module("builtin", builtins);
        module = read(pz, std::string(argv[optind]), verbose);
        if (module != nullptr) {
            int retcode;

            pz.add_entry_module(module);
            retcode = run(pz);

            return retcode;
        } else {
=======
    Options options;

    Options::Mode mode = options.parse(argc, argv);
    switch (mode) {
        case Options::Mode::HELP:
            help(argv[0], stdout);
            return EXIT_SUCCESS;
        case Options::Mode::VERSION:
            version();
            return EXIT_SUCCESS;
        case Options::Mode::ERROR:
            if (options.error_message()) {
                fprintf(stderr, "%s: %s\n", argv[0], options.error_message());
            }
            help(argv[0], stderr);
>>>>>>> 35eb0faf
            return EXIT_FAILURE;
        case Options::Mode::NORMAL:
            return run(options);
    }
}

static int
run(pz::Options &options)
{
    using namespace pz;

    Module *builtins;
    Module *module;
    PZ      pz;

    builtins = pz::setup_builtins();
    assert(builtins != nullptr);
    pz.add_module("builtin", builtins);
    module = read(pz, options.pzfile(), options.verbose());
    if (module != NULL) {
        int retcode;

        pz.add_entry_module(module);
        retcode = run(pz, options);

        return retcode;
    } else {
        return EXIT_FAILURE;
    }

    return EXIT_SUCCESS;
}

static void
help(const char *progname, FILE *stream)
{
    fprintf(stream, "%s [-v] <PZ FILE>\n", progname);
    fprintf(stream, "%s -h\n", progname);
    fprintf(stream, "%s -V\n", progname);
}

static void
version(void)
{
    printf("Plasma runtime version: dev\n");
    printf("https://plasmalang.org\n");
    printf("Copyright (C) 2015-2018 The Plasma Team\n");
    printf("Distributed under the MIT License\n");
}<|MERGE_RESOLUTION|>--- conflicted
+++ resolved
@@ -15,10 +15,7 @@
 #include "pz.h"
 #include "pz_builtin.h"
 #include "pz_interp.h"
-<<<<<<< HEAD
-=======
 #include "pz_option.h"
->>>>>>> 35eb0faf
 #include "pz_read.h"
 
 static int
@@ -35,51 +32,6 @@
 {
     using namespace pz;
 
-<<<<<<< HEAD
-    bool verbose = false;
-    int  option;
-
-    option = getopt(argc, argv, "vVh");
-    while (option != -1) {
-        switch (option) {
-            case 'h':
-                help(argv[0], stdout);
-                return EXIT_SUCCESS;
-            case 'V':
-                version();
-                return EXIT_SUCCESS;
-            case 'v':
-                verbose = true;
-                break;
-            case '?':
-                help(argv[0], stderr);
-                return EXIT_FAILURE;
-        }
-        option = getopt(argc, argv, "vh");
-    }
-    if (optind + 1 == argc) {
-        Module *builtins;
-        Module *module;
-        PZ      pz;
-
-        if (!pz.init()) {
-            fprintf(stderr, "Couldn't initialise runtime.\n");
-            return EXIT_FAILURE;
-        }
-
-        builtins = pz::setup_builtins(pz.heap());
-        assert(builtins != nullptr);
-        pz.add_module("builtin", builtins);
-        module = read(pz, std::string(argv[optind]), verbose);
-        if (module != nullptr) {
-            int retcode;
-
-            pz.add_entry_module(module);
-            retcode = run(pz);
-
-            return retcode;
-        } else {
-=======
     Options options;
 
     Options::Mode mode = options.parse(argc, argv);
@@ -95,7 +47,6 @@
                 fprintf(stderr, "%s: %s\n", argv[0], options.error_message());
             }
             help(argv[0], stderr);
->>>>>>> 35eb0faf
             return EXIT_FAILURE;
         case Options::Mode::NORMAL:
             return run(options);
@@ -109,17 +60,23 @@
 
     Module *builtins;
     Module *module;
-    PZ      pz;
+    PZ      pz(options);
 
-    builtins = pz::setup_builtins();
+    if (!pz.init()) {
+        fprintf(stderr, "Couldn't initialise runtime.\n");
+        return EXIT_FAILURE;
+    }
+
+    builtins = pz::setup_builtins(pz.heap());
     assert(builtins != nullptr);
     pz.add_module("builtin", builtins);
     module = read(pz, options.pzfile(), options.verbose());
-    if (module != NULL) {
+    if (module != nullptr) {
         int retcode;
 
         pz.add_entry_module(module);
         retcode = run(pz, options);
+        pz.finalise();
 
         return retcode;
     } else {
